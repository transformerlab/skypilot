--- conflicted
+++ resolved
@@ -505,11 +505,7 @@
         fast: [Experimental] If the cluster is already up and available,
           skip provisioning and setup steps.
                 credentials: Optional inline credentials to materialize on the API
-<<<<<<< HEAD
-                    server for this launch (e.g., {"runpod": {"api_key": "..."}}).
-=======
                     server for this launch.
->>>>>>> 32151808
         _need_confirmation: (Internal only) If True, show the confirmation
             prompt.
 
@@ -1072,11 +1068,7 @@
 
     Args:
         credentials: Optional inline credentials to materialize on the API
-<<<<<<< HEAD
-            server for this request (e.g., {"runpod": {"api_key": "..."}}).
-=======
             server for this request.
->>>>>>> 32151808
 
     Returns:
         The request ID of the down request.
@@ -1129,11 +1121,7 @@
 
     Args:
         credentials: Optional inline credentials to materialize on the API
-<<<<<<< HEAD
-            server for this request (e.g., {"runpod": {"api_key": "..."}}).
-=======
             server for this request.
->>>>>>> 32151808
 
     Returns:
         The request ID of the stop request.
