--- conflicted
+++ resolved
@@ -437,66 +437,19 @@
 @contextlib.contextmanager
 def _inline_credentials_context(credentials: Optional[Dict[str, Any]]):
     """Context that applies per-request inline credentials safely.
-<<<<<<< HEAD
-
-    Currently supports RunPod by materializing a temporary config.toml and/or
-    setting a thread-local API key for the adaptor, and Azure by providing
-    either a custom Azure config directory or service principal credentials
-    via thread-local storage only (no env vars). 
     Additional providers can be added here in a provider-agnostic way.
     """
-    from sky.adaptors import runpod_client as runpod
-
-=======
-    Additional providers can be added here in a provider-agnostic way.
-    """
->>>>>>> 32151808
     if not credentials or not isinstance(credentials, dict):
         # No credentials; no-op.
         yield
         return
 
-<<<<<<< HEAD
-    # Handle RunPod credentials
-    runpod_creds = credentials.get('runpod')
-    azure_creds = credentials.get('azure')
-    
-    # Track what we set up for cleanup
-    runpod_config_path_set = False
-    azure_config_dir_set = False
-    azure_service_principal_set = False
-    original_runpod_config_path = os.environ.get('RUNPOD_CONFIG_PATH')
-    
-    try:
-        # Set up RunPod credentials
-        if isinstance(runpod_creds, dict):
-            config_toml: Optional[str] = runpod_creds.get('config_toml')
-            api_key: Optional[str] = runpod_creds.get('api_key')
-            if config_toml or api_key:
-                # Materialize a request-scoped config file without changing HOME.
-                cfg_dir = Path(tempstore.mkdtemp(prefix='runpod-'))
-                runpod_config_path = cfg_dir / 'config.toml'
-                if config_toml:
-                    _write_file_secure(runpod_config_path, config_toml)
-                else:
-                    minimal_toml = (
-                        "[default]\n"
-                        f"api_key = \"{api_key}\"\n"
-                    )
-                    _write_file_secure(runpod_config_path, minimal_toml)
-
-                # Make it discoverable by code paths that expect SDK-like config loading.
-                os.environ['RUNPOD_CONFIG_PATH'] = str(runpod_config_path)
-                runpod_config_path_set = True
-
-=======
     azure_creds = credentials.get('azure')
     
     azure_config_dir_set = False
     azure_service_principal_set = False
     
     try:
->>>>>>> 32151808
         # Set up Azure credentials in thread-local storage ONLY
         if isinstance(azure_creds, dict):
             azure_config_dir = azure_creds.get('config_dir')
@@ -512,29 +465,7 @@
                 # Set thread-local service principal credentials (thread-safe)
                 azure_adaptor.set_thread_azure_credentials(service_principal)
                 azure_service_principal_set = True
-<<<<<<< HEAD
-
-        # Use RunPod API key context if available
-        if isinstance(runpod_creds, dict):
-            api_key = runpod_creds.get('api_key')
-            if api_key:
-                with runpod.api_key_context(api_key):
-                    yield
-            else:
-                yield
-        else:
-            yield
-    finally:
-        # Clean up RunPod environment variable
-        if runpod_config_path_set:
-            if original_runpod_config_path is None:
-                os.environ.pop('RUNPOD_CONFIG_PATH', None)
-            else:
-                os.environ['RUNPOD_CONFIG_PATH'] = original_runpod_config_path
-        
-=======
     finally:        
->>>>>>> 32151808
         # Clean up Azure thread-local storage
         if azure_config_dir_set:
             from sky.adaptors import azure as azure_adaptor
